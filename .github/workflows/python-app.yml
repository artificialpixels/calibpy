--- conflicted
+++ resolved
@@ -1,7 +1,3 @@
-<<<<<<< HEAD
-=======
-name: Run Tests
-
 on:
   push:
     branches: ["main"]
@@ -26,5 +22,4 @@
           pip install -r requirements.txt
 
       - name: Run tests
-        run: python -m pytest tests
->>>>>>> 999db997
+        run: python -m pytest tests